--- conflicted
+++ resolved
@@ -68,25 +68,13 @@
 
 ## 2. Preprocessor;
 
-<<<<<<< HEAD
 1. File comment is always at top, and includes:
    - Copyright.
    - License (e.g. see COPYING).
-2. Never use #ifdef/#define/#endif file guards. Prefer #pragma once as first line below file comment.
+2. Never use `#ifdef`/`#define`/`#endif` file guards. Prefer `#pragma` once as first line below file comment.
 3. Prefer static const variable to value macros.
 4. Prefer inline constexpr functions to function macros.
-5. Split complex macro on multiple lines with '\'.
-
-
-=======
-a. File comment is always at top, and includes:
-- Copyright.
-- License (e.g. see COPYING).
-b. Never use `#ifdef`/`#define`/`#endif` file guards. Prefer `#pragma` once as first line below file comment.
-c. Prefer static const variable to value macros.
-d. Prefer inline constexpr functions to function macros.
-e. Split complex macro on multiple lines with `\`.
->>>>>>> c2380d18
+5. Split complex macro on multiple lines with `\`.
 
 ## 3. Capitalization;
 
@@ -102,13 +90,7 @@
 
 All other entities' first alpha is lower case.
 
-<<<<<<< HEAD
-
-
 ## 4. Variable prefixes:
-=======
-4. Variable prefixes:
->>>>>>> c2380d18
 
 1. Leading underscore "_" to parameter names.
    - Exception: "o_parameterName" when it is used exclusively for output. See 6(f).
@@ -116,22 +98,11 @@
 2. Leading "g_" to global (non-const) variables.
 3. Leading "s_" to static (non-const, non-global) variables.
 
-<<<<<<< HEAD
-
-
 ## 5. Assertions:
-=======
-5. Assertions:
->>>>>>> c2380d18
 
 - use `solAssert` and `solUnimplementedAssert` generously to check assumptions that span across different parts of the code base, for example before dereferencing a pointer.
 
-<<<<<<< HEAD
-
 ## 6. Declarations:
-=======
-6. Declarations:
->>>>>>> c2380d18
 
 a. {Typename} + {qualifiers} + {name}.
 b. Only one per line.
@@ -183,13 +154,7 @@
 - In this case, members should be named naturally and not prefixed with 'm_'
 b. Classes to be used in all other circumstances.
 
-<<<<<<< HEAD
-
-
 ## 8. Members:
-=======
-8. Members:
->>>>>>> c2380d18
 
 a. One member per line only.
 b. Private, non-static, non-const fields prefixed with m_.
@@ -203,13 +168,7 @@
 - Getter: foo() [ also: for booleans, isFoo() ];
 - Setter: setFoo();
 
-<<<<<<< HEAD
-
-
 ## 9. Naming
-=======
-9. Naming
->>>>>>> c2380d18
 
 a. Avoid unpronouncable names
 b. Names should be shortened only if they are extremely common, but shortening should be generally avoided
@@ -221,13 +180,7 @@
 - Imagine it as an isolated component to try to decontextualise it when considering its name.
 - Don't be trapped into naming it (purely) in terms of its implementation.
 
-<<<<<<< HEAD
-
-
 ## 10. Type-definitions
-=======
-10. Type-definitions
->>>>>>> c2380d18
 
 a. Prefer 'using' to 'typedef'. e.g. using ints = std::vector<int>; rather than typedef std::vector<int> ints;
 b. Generally avoid shortening a standard form that already includes all important information:
@@ -237,13 +190,7 @@
 d. In general expressions should be roughly as important/semantically meaningful as the space they occupy.
 e. Avoid introducing aliases for types unless they are very complicated. Consider the number of items a brain can keep track of at the same time.
 
-<<<<<<< HEAD
-
-
 ## 11. Commenting
-=======
-11. Commenting
->>>>>>> c2380d18
 
 a. Comments should be doxygen-compilable, using @notation rather than \notation.
 b. Document the interface, not the implementation.
@@ -253,12 +200,7 @@
 - Reject documentation that is simply an English transaction of the implementation.
 c. Avoid in-code comments. Instead, try to extract blocks of functionality into functions. This often already eliminates the need for an in-code comment.
 
-<<<<<<< HEAD
-
 ## 12. Include Headers
-=======
-12. Include Headers
->>>>>>> c2380d18
 
 Includes should go in increasing order of generality (libsolidity -> libevmasm -> libdevcore -> boost -> STL).
 The corresponding .h file should be the first include in the respective .cpp file.
@@ -288,12 +230,7 @@
 
 See http://stackoverflow.com/questions/614302/c-header-order/614333#614333 for the reason: this makes it easier to find missing includes in header files.
 
-<<<<<<< HEAD
-
 ## 13. Recommended reading
-=======
-13. Recommended reading
->>>>>>> c2380d18
 
 Herb Sutter and Bjarne Stroustrup
 - "C++ Core Guidelines" (https://github.com/isocpp/CppCoreGuidelines/blob/master/CppCoreGuidelines.md)
