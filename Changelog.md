--- conflicted
+++ resolved
@@ -14,13 +14,8 @@
  * Standard JSON: Properly support contract and library file names containing a colon (such as URLs).
  * Type Checker: Suggest the experimental ABI encoder if using ``struct``s as function parameters
    (instead of an internal compiler error).
-<<<<<<< HEAD
- * Type Checker: Improve error message for wrong struct initialization.
-=======
  * Type Checker: Limit the size of the exponent in scientific notation of number literals. Limit: 1250.
  * Type Checker: Improve error message for wrong struct initialization.
-
->>>>>>> 4629554f
 
 ### 0.4.19 (2017-11-30)
 
