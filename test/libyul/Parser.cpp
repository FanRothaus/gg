--- conflicted
+++ resolved
@@ -164,14 +164,8 @@
 	);
 	BOOST_REQUIRE(!!result && errorList.size() == 0);
 
-<<<<<<< HEAD
-	// Use no dialect so that all types are printed.
-	// This tests that the default types are properly assigned.
-	BOOST_CHECK_EQUAL(AsmPrinter{}(result->block()),
-=======
 	// All types are printed.
-	BOOST_CHECK_EQUAL(AsmPrinter(AsmPrinter::Mode::FullTypeInfo, EVMDialectTyped::instance(EVMVersion()))(*result),
->>>>>>> 81899ef9
+	BOOST_CHECK_EQUAL(AsmPrinter(AsmPrinter::Mode::FullTypeInfo, result->nameRepository())(result->block()),
 		"{\n"
 		"    let x:bool := true:bool\n"
 		"    let z:bool := true:bool\n"
@@ -182,14 +176,8 @@
 		"}"
 	);
 
-<<<<<<< HEAD
-	// Now test again with type dialect. Now the default types
-	// should be omitted.
-	BOOST_CHECK_EQUAL(AsmPrinter{EVMDialectTyped::instance(EVMVersion{})}(result->block()),
-=======
 	// Now the default types should be omitted.
-	BOOST_CHECK_EQUAL(AsmPrinter(AsmPrinter::Mode::OmitDefaultType, EVMDialectTyped::instance(EVMVersion()))(*result),
->>>>>>> 81899ef9
+	BOOST_CHECK_EQUAL(AsmPrinter(AsmPrinter::Mode::OmitDefaultType, result->nameRepository())(result->block()),
 		"{\n"
 		"    let x:bool := true\n"
 		"    let z:bool := true\n"
