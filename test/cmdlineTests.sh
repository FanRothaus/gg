#!/usr/bin/env bash

#------------------------------------------------------------------------------
# Bash script to run commandline Solidity tests.
#
# The documentation for solidity is hosted at:
#
#     https://solidity.readthedocs.org
#
# ------------------------------------------------------------------------------
# This file is part of solidity.
#
# solidity is free software: you can redistribute it and/or modify
# it under the terms of the GNU General Public License as published by
# the Free Software Foundation, either version 3 of the License, or
# (at your option) any later version.
#
# solidity is distributed in the hope that it will be useful,
# but WITHOUT ANY WARRANTY; without even the implied warranty of
# MERCHANTABILITY or FITNESS FOR A PARTICULAR PURPOSE.  See the
# GNU General Public License for more details.
#
# You should have received a copy of the GNU General Public License
# along with solidity.  If not, see <http://www.gnu.org/licenses/>
#
# (c) 2016 solidity contributors.
#------------------------------------------------------------------------------

set -e

REPO_ROOT=$(cd $(dirname "$0")/.. && pwd)
echo $REPO_ROOT
SOLC="$REPO_ROOT/build/solc/solc"

FULLARGS="--optimize --ignore-missing --combined-json abi,asm,ast,bin,bin-runtime,compact-format,devdoc,hashes,interface,metadata,opcodes,srcmap,srcmap-runtime,userdoc"

echo "Checking that the bug list is up to date..."
"$REPO_ROOT"/scripts/update_bugs_by_version.py

function printTask() { echo "$(tput bold)$(tput setaf 2)$1$(tput sgr0)"; }

function printError() { echo "$(tput setaf 1)$1$(tput sgr0)"; }

function compileFull()
{
    local expected_exit_code=0
    local expect_output=0
    if [[ $1 = '-e' ]]
    then
        expected_exit_code=1
        expect_output=1
        shift;
    fi
    if [[ $1 = '-w' ]]
    then
        expect_output=1
        shift;
    fi

    local files="$*"
    local output

    local stderr_path=$(mktemp)

    set +e
    "$SOLC" $FULLARGS $files >/dev/null 2>"$stderr_path"
    local exit_code=$?
    local errors=$(grep -v -E 'Warning: This is a pre-release compiler version|Warning: Experimental features are turned on|pragma experimental ABIEncoderV2|\^-------------------------------\^' < "$stderr_path")
    set -e
    rm "$stderr_path"

    if [[ \
        "$exit_code" -ne "$expected_exit_code" || \
            ( $expect_output -eq 0 && -n "$errors" ) || \
            ( $expect_output -ne 0 && -z "$errors" ) \
    ]]
    then
        printError "Unexpected compilation result:"
        printError "Expected failure: $expected_exit_code - Expected warning / error output: $expect_output"
        printError "Was failure: $exit_code"
        echo "$errors"
        printError "While calling:"
        echo "\"$SOLC\" $FULLARGS $files"
        printError "Inside directory:"
        pwd
        false
    fi
}

printTask "Testing unknown options..."
(
    set +e
    output=$("$SOLC" --allow=test 2>&1)
    failed=$?
    set -e

    if [ "$output" == "unrecognised option '--allow=test'" ] && [ $failed -ne 0 ] ; then
	echo "Passed"
    else
	printError "Incorrect response to unknown options: $STDERR"
	exit 1
    fi
)

# General helper function for testing SOLC behaviour, based on file name, compile opts, exit code, stdout and stderr.
# An failure is expected.
test_solc_file_input_failures() {
    local filename="${1}"
    local solc_args="${2}"
    local stdout_expected="${3}"
    local stderr_expected="${4}"
    local stdout_path=`mktemp`
    local stderr_path=`mktemp`

    set +e
    "$SOLC" "${filename}" ${solc_args} 1>$stdout_path 2>$stderr_path
    exitCode=$?
    set -e

    if [[ $exitCode -eq 0 ]]; then
        printError "Incorrect exit code. Expected failure (non-zero) but got success (0)."
        rm -f $stdout_path $stderr_path
        exit 1
    fi

    if [[ "$(cat $stdout_path)" != "${stdout_expected}" ]]; then
        printError "Incorrect output on stderr received. Expected:"
        echo -e "${stdout_expected}"

        printError "But got:"
        cat $stdout_path
        rm -f $stdout_path $stderr_path
        exit 1
    fi

    if [[ "$(cat $stderr_path)" != "${stderr_expected}" ]]; then
        printError "Incorrect output on stderr received. Expected:"
        echo -e "${stderr_expected}"

        printError "But got:"
        cat $stderr_path
        rm -f $stdout_path $stderr_path
        exit 1
    fi

    rm -f $stdout_path $stderr_path
}

printTask "Testing passing files that are not found..."
test_solc_file_input_failures "file_not_found.sol" "" "" "\"file_not_found.sol\" is not found."

printTask "Testing passing files that are not files..."
test_solc_file_input_failures "." "" "" "\".\" is not a valid file."

<<<<<<< HEAD
printTask "Testing truncate referenced sources..."
test_solc_file_input_failures "test.sol" "" "" "Warning: This is a pre-release compiler version, please do not use it in production.
test.sol:1:1: Warning: Source file does not specify required compiler version!
contract C {
^ (Relevant source part starts here and spans across multiple lines).
test.sol:2:30: Error: Identifier not found or not unique.

     ^--------------^"
=======
printTask "Testing passing empty remappings..."
test_solc_file_input_failures "${0}" "=/some/remapping/target" "" "Invalid remapping: \"=/some/remapping/target\"."
test_solc_file_input_failures "${0}" "ctx:=/some/remapping/target" "" "Invalid remapping: \"ctx:=/some/remapping/target\"."
>>>>>>> 1994b51e

printTask "Compiling various other contracts and libraries..."
(
cd "$REPO_ROOT"/test/compilationTests/
for dir in *
do
    if [ "$dir" != "README.md" ]
    then
        echo " - $dir"
        cd "$dir"
        compileFull -w *.sol */*.sol
        cd ..
    fi
done
)

printTask "Compiling all examples from the documentation..."
SOLTMPDIR=$(mktemp -d)
(
    set -e
    cd "$REPO_ROOT"
    REPO_ROOT=$(pwd) # make it absolute
    cd "$SOLTMPDIR"
    "$REPO_ROOT"/scripts/isolate_tests.py "$REPO_ROOT"/docs/ docs
    for f in *.sol
    do
        # The contributors guide uses syntax tests, but we cannot
        # really handle them here.
        if grep -E 'DeclarationError:|// ----' "$f" >/dev/null
        then
            continue
        fi
        echo "$f"
        opts=''
        # We expect errors if explicitly stated, or if imports
        # are used (in the style guide)
        if grep -E "This will not compile|import \"" "$f" >/dev/null
        then
            opts="-e"
        fi
        if grep "This will report a warning" "$f" >/dev/null
        then
            opts="$opts -w"
        fi
        compileFull $opts "$SOLTMPDIR/$f"
    done
)
rm -rf "$SOLTMPDIR"
echo "Done."

printTask "Testing library checksum..."
echo '' | "$SOLC" - --link --libraries a:0x90f20564390eAe531E810af625A22f51385Cd222 >/dev/null
! echo '' | "$SOLC" - --link --libraries a:0x80f20564390eAe531E810af625A22f51385Cd222 &>/dev/null

printTask "Testing long library names..."
echo '' | "$SOLC" - --link --libraries aveeeeeeeeeeeeeeeeeeeeeeeeeeeeeeeeeeeeeeeeeeeeeeeeeeeeeeeeeeeeeeeeeeeeeeeeeeeeeeeeeeeeeeeeeeeeeeeeeeeeeeeeeeeeeeeeeeeeeeeeeeeeeeeeeeeeeeeeeeeeeeeeeeeeeeeeeeeeeeeeeeeeeeeeeeeeeeeeeeeeeeeeeeeeeeeeeeeeeeeeeeeeeeeeeeeeeeeeeeeeeeeeeeeeeeeeeeeeeeeeeeeeeeeeeeeeeeeeeeeeeeeeeeeeeeeeeeeeeeeeeeeeeeeeeeeeeeeeeeeeeeeeeeeeeeeeeeeeeeeeeeeeeeeeeeeerylonglibraryname:0x90f20564390eAe531E810af625A22f51385Cd222 >/dev/null

printTask "Testing overwriting files..."
SOLTMPDIR=$(mktemp -d)
(
    set -e
    # First time it works
    echo 'contract C {} ' | "$SOLC" - --bin -o "$SOLTMPDIR/non-existing-stuff-to-create" 2>/dev/null
    # Second time it fails
    ! echo 'contract C {} ' | "$SOLC" - --bin -o "$SOLTMPDIR/non-existing-stuff-to-create" 2>/dev/null
    # Unless we force
    echo 'contract C {} ' | "$SOLC" - --overwrite --bin -o "$SOLTMPDIR/non-existing-stuff-to-create" 2>/dev/null
)
rm -rf "$SOLTMPDIR"

printTask "Testing assemble, yul, strict-assembly..."
echo '{}' | "$SOLC" - --assemble &>/dev/null
echo '{}' | "$SOLC" - --yul &>/dev/null
echo '{}' | "$SOLC" - --strict-assembly &>/dev/null

printTask "Testing standard input..."
SOLTMPDIR=$(mktemp -d)
(
    set +e
    output=$("$SOLC" --bin  2>&1)
    result=$?
    set -e

    # This should fail
    if [[ !("$output" =~ "No input files given") || ($result == 0) ]] ; then
        printError "Incorrect response to empty input arg list: $STDERR"
        exit 1
    fi

    set +e
    output=$(echo 'contract C {} ' | "$SOLC" - --bin 2>/dev/null | grep -q "<stdin>:C")
    result=$?
    set -e

    # The contract should be compiled
    if [[ "$result" != 0 ]] ; then
        exit 1
    fi
)

printTask "Testing soljson via the fuzzer..."
SOLTMPDIR=$(mktemp -d)
(
    set -e
    cd "$REPO_ROOT"
    REPO_ROOT=$(pwd) # make it absolute
    cd "$SOLTMPDIR"
    "$REPO_ROOT"/scripts/isolate_tests.py "$REPO_ROOT"/test/
    "$REPO_ROOT"/scripts/isolate_tests.py "$REPO_ROOT"/docs/ docs
    for f in *.sol
    do
        set +e
        "$REPO_ROOT"/build/test/tools/solfuzzer --quiet < "$f"
        if [ $? -ne 0 ]; then
            printError "Fuzzer failed on:"
            cat "$f"
            exit 1
        fi

        "$REPO_ROOT"/build/test/tools/solfuzzer --without-optimizer --quiet < "$f"
        if [ $? -ne 0 ]; then
            printError "Fuzzer (without optimizer) failed on:"
            cat "$f"
            exit 1
        fi
        set -e
    done
)
rm -rf "$SOLTMPDIR"
echo "Commandline tests successful."<|MERGE_RESOLUTION|>--- conflicted
+++ resolved
@@ -152,7 +152,6 @@
 printTask "Testing passing files that are not files..."
 test_solc_file_input_failures "." "" "" "\".\" is not a valid file."
 
-<<<<<<< HEAD
 printTask "Testing truncate referenced sources..."
 test_solc_file_input_failures "test.sol" "" "" "Warning: This is a pre-release compiler version, please do not use it in production.
 test.sol:1:1: Warning: Source file does not specify required compiler version!
@@ -161,13 +160,12 @@
 test.sol:2:30: Error: Identifier not found or not unique.
 
      ^--------------^"
-=======
+
 printTask "Testing passing empty remappings..."
 test_solc_file_input_failures "${0}" "=/some/remapping/target" "" "Invalid remapping: \"=/some/remapping/target\"."
 test_solc_file_input_failures "${0}" "ctx:=/some/remapping/target" "" "Invalid remapping: \"ctx:=/some/remapping/target\"."
->>>>>>> 1994b51e
-
-printTask "Compiling various other contracts and libraries..."
+
+printTask "Compiling various other contrand libraries..."
 (
 cd "$REPO_ROOT"/test/compilationTests/
 for dir in *
