contract C {
    enum X {A, B}
    X public x;

    function test_store() public returns (uint256) {
        X garbled = X.A;
        assembly {
            garbled := 5
        }
        x = garbled;
        return 1;
    }

    function test_store_ok() public returns (uint256) {
        x = X.A;
        return 1;
    }
}
<<<<<<< HEAD
// ====
// EVMVersion: >=byzantium
=======

// ====
// compileViaYul: also
>>>>>>> 4e6ae00f
// ----
// test_store_ok() -> 1
// x() -> 0
// test_store() -> FAILURE, hex"4e487b71", 33 # should throw #<|MERGE_RESOLUTION|>--- conflicted
+++ resolved
@@ -16,14 +16,9 @@
         return 1;
     }
 }
-<<<<<<< HEAD
-// ====
-// EVMVersion: >=byzantium
-=======
-
 // ====
 // compileViaYul: also
->>>>>>> 4e6ae00f
+// EVMVersion: >=byzantium
 // ----
 // test_store_ok() -> 1
 // x() -> 0
