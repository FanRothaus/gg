pragma experimental SMTChecker;

abstract contract D {}

enum E {A, B}

contract C {
	function f1() public pure {
		// signed <- unsigned
		int8 x = int8(uint8(200));
		assert(x == -56);
		int256 y = int256(uint256(2**255 + 10));
		assert(y == -(2**255) + 10);
		int256 z = int256(uint(2**255 + 10));
		assert(z == -(2**255) + 10);
		int256 t = int256(bytes32(uint256(200)));
		assert(t == 200);
		int256 v = int256(bytes32(uint256(2**255 + 10)));
		assert(v == -(2**255) + 10);
		int160 a = int160(address(type(uint160).max));
		assert(a == -1);
		int160 b = int160(address(uint(2**159 + 10)));
		assert(b == -(2**159) + 10);
		D d;
		int160 e = int160(address(d));
		assert(e == 0);
	}

	function f2() public pure {
		// unsigned <- signed
		uint8 x = uint8(int8(100));
		assert(x == 100);
		uint16 y = uint16(int16(200));
		assert(y == 200);
		uint8 z = uint8(int8(-100));
		assert(z == 156);
		uint16 t = uint16(int16(-200));
		assert(t == type(uint16).max - 200 + 1);
		uint256 v = uint256(int256(-200));
		assert(v == 2**256 - 200);
		uint256 w = uint256(type(uint256).max - 1);
		assert(w == 2**256 - 2);
		bytes4 b = bytes4(uint32(type(uint256).max - 1));
		assert(uint32(b) == uint32(2**32 - 2));
		address a = address(type(uint160).max);
		assert(uint160(a) == uint160(2**160 - 1));
		address c = address(0);
		assert(uint160(c) == 0);
		D d;
		address e = address(d);
		assert(uint160(e) == 0);
		E f = E(1);
		assert(uint(f) == 1);
	}

	function f3() public pure {
		// unsigned <- unsigned
		uint8 x = uint8(bytes1(uint8(100)));
		assert(x == 100);
		address a = address(0);
		assert(a == address(uint160(0)));
		D d;
		assert(a == address(d));
	}

	function f4() public pure {
		// signed <- signed
		int8 x = -10;
		int8 y = int8(x);
		assert(y == -10);
	}
}
// ----
<<<<<<< HEAD
// Warning 8364: (1414-1415): Assertion checker does not yet implement type type(enum E)
=======
// Warning 8364: (1304-1305): Assertion checker does not yet implement type type(enum E)
// Warning 8364: (1304-1305): Assertion checker does not yet implement type type(enum E)
>>>>>>> 6fa42b5e
<|MERGE_RESOLUTION|>--- conflicted
+++ resolved
@@ -71,9 +71,5 @@
 	}
 }
 // ----
-<<<<<<< HEAD
 // Warning 8364: (1414-1415): Assertion checker does not yet implement type type(enum E)
-=======
-// Warning 8364: (1304-1305): Assertion checker does not yet implement type type(enum E)
-// Warning 8364: (1304-1305): Assertion checker does not yet implement type type(enum E)
->>>>>>> 6fa42b5e
+// Warning 8364: (1414-1415): Assertion checker does not yet implement type type(enum E)