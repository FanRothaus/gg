#!/usr/bin/env python3
# -*- coding: utf-8 -*-
#
# Solidity documentation build configuration file, created by
# sphinx-quickstart on Mon Dec  7 12:32:57 2015.
#
# This file is execfile()d with the current directory set to its
# containing dir.
#
# Note that not all possible configuration values are present in this
# autogenerated file.
#
# All configuration values have a default; values that are commented out
# serve to show the default.

import sys
import os
import re

from pygments_lexer_solidity import SolidityLexer, YulLexer

# If extensions (or modules to document with autodoc) are in another directory,
# add these directories to sys.path here. If the directory is relative to the
# documentation root, use os.path.abspath to make it absolute, like shown here.

def setup(sphinx):
    thisdir = os.path.dirname(os.path.realpath(__file__))
    sys.path.insert(0, thisdir + '/utils')
    sphinx.add_lexer('Solidity', SolidityLexer())
    sphinx.add_lexer('Yul', YulLexer())

    sphinx.add_stylesheet('css/custom.css')

# -- General configuration ------------------------------------------------

# If your documentation needs a minimal Sphinx version, state it here.
#needs_sphinx = '1.0'

# Add any Sphinx extension module names here, as strings. They can be
# extensions coming with Sphinx (named 'sphinx.ext.*') or your custom
# ones.
extensions = []

# Add any paths that contain templates here, relative to this directory.
templates_path = ['_templates']

# The suffix of source filenames.
source_suffix = '.rst'

# The encoding of source files.
#source_encoding = 'utf-8-sig'

# The master toctree document.
master_doc = 'index'

# General information about the project.
project = 'Solidity'
<<<<<<< HEAD
copyright = '2016-2020, Ethereum'
=======
copyright = '2016-2018, Ethereum - traduction par Kevin Azoulay'
>>>>>>> f2f2485b

# The version info for the project you're documenting, acts as replacement for
# |version| and |release|, also used in various other places throughout the
# built documents.
#
# The short X.Y version.
with open('../CMakeLists.txt', 'r') as f:
    version = re.search('PROJECT_VERSION "([^"]+)"', f.read()).group(1)
# The full version, including alpha/beta/rc tags.
if os.path.isfile('../prerelease.txt') != True or os.path.getsize('../prerelease.txt') == 0:
    release = version
else:
    # This is a prerelease version
    release = version + '-develop'

# The language for content autogenerated by Sphinx. Refer to documentation
# for a list of supported languages.
#language = None

# There are two options for replacing |today|: either, you set today to some
# non-false value, then it is used:
#today = ''
# Else, today_fmt is used as the format for a strftime call.
#today_fmt = '%B %d, %Y'

# List of patterns, relative to source directory, that match files and
# directories to ignore when looking for source files.
exclude_patterns = ['_build', 'contracts', 'types', 'examples']

# The reST default role (used for this markup: `text`) to use for all
# documents.
#default_role = None

# If true, '()' will be appended to :func: etc. cross-reference text.
#add_function_parentheses = True

# If true, the current module name will be prepended to all description
# unit titles (such as .. function::).
#add_module_names = True

# If true, sectionauthor and moduleauthor directives will be shown in the
# output. They are ignored by default.
#show_authors = False

# The name of the Pygments (syntax highlighting) style to use.
pygments_style = 'sphinx'

highlight_language = 'Solidity'

# A list of ignored prefixes for module index sorting.
#modindex_common_prefix = []

# If true, keep warnings as "system message" paragraphs in the built documents.
#keep_warnings = False


# -- Options for HTML output ----------------------------------------------

# The theme to use for HTML and HTML Help pages.  See the documentation for
# a list of builtin themes.
html_theme = 'sphinx_rtd_theme'

# Theme options are theme-specific and customize the look and feel of a theme
# further.  For a list of options available for each theme, see the
# documentation.
#html_theme_options = {}

# Add any paths that contain custom themes here, relative to this directory.
#html_theme_path = []

# The name for this set of Sphinx documents.  If None, it defaults to
# "<project> v<release> documentation".
#html_title = None

# A shorter title for the navigation bar.  Default is the same as html_title.
#html_short_title = None

# The name of an image file (relative to this directory) to place at the top
# of the sidebar.
#html_logo = None

# The name of an image file (within the static path) to use as favicon of the
# docs.  This file should be a Windows icon file (.ico) being 16x16 or 32x32
# pixels large.
#html_favicon = None

# Add any paths that contain custom static files (such as style sheets) here,
# relative to this directory. They are copied after the builtin static files,
# so a file named "default.css" will overwrite the builtin "default.css".
html_static_path = ['_static']

html_css_files = ["css/toggle.css"]

html_js_files = ["js/toggle.js"]

# Add any extra paths that contain custom files (such as robots.txt or
# .htaccess) here, relative to this directory. These files are copied
# directly to the root of the documentation.
html_extra_path = ["_static/css"]

# If not '', a 'Last updated on:' timestamp is inserted at every page bottom,
# using the given strftime format.
#html_last_updated_fmt = '%b %d, %Y'

# If true, SmartyPants will be used to convert quotes and dashes to
# typographically correct entities.
#html_use_smartypants = True

# Custom sidebar templates, maps document names to template names.
#html_sidebars = {}

# Additional templates that should be rendered to pages, maps page names to
# template names.
#html_additional_pages = {}

# If false, no module index is generated.
#html_domain_indices = True

# If false, no index is generated.
#html_use_index = True

# If true, the index is split into individual pages for each letter.
#html_split_index = False

# If true, links to the reST sources are added to the pages.
#html_show_sourcelink = True

# If true, "Created using Sphinx" is shown in the HTML footer. Default is True.
#html_show_sphinx = True

# If true, "(C) Copyright ..." is shown in the HTML footer. Default is True.
#html_show_copyright = True

# If true, an OpenSearch description file will be output, and all pages will
# contain a <link> tag referring to it.  The value of this option must be the
# base URL from which the finished HTML is served.
#html_use_opensearch = ''

# This is the file name suffix for HTML files (e.g. ".xhtml").
#html_file_suffix = None

# Output file base name for HTML help builder.
htmlhelp_basename = 'Soliditydoc'


# -- Options for LaTeX output ---------------------------------------------

latex_elements = {
# The paper size ('letterpaper' or 'a4paper').
#'papersize': 'letterpaper',

# The font size ('10pt', '11pt' or '12pt').
#'pointsize': '10pt',

# Additional stuff for the LaTeX preamble.
#'preamble': '',
}

# Grouping the document tree into LaTeX files. List of tuples
# (source start file, target name, title,
#  author, documentclass [howto, manual, or own class]).
latex_documents = [
        ('index', 'solidity.tex', 'Solidity Documentation', 'Ethereum', 'manual'),
]

# The name of an image file (relative to this directory) to place at the top of
# the title page.
#latex_logo = None

# For "manual" documents, if this is true, then toplevel headings are parts,
# not chapters.
#latex_use_parts = False

# If true, show page references after internal links.
#latex_show_pagerefs = False

# If true, show URL addresses after external links.
#latex_show_urls = False

# Documents to append as an appendix to all manuals.
#latex_appendices = []

# If false, no module index is generated.
#latex_domain_indices = True


# -- Options for manual page output ---------------------------------------

# One entry per manual page. List of tuples
# (source start file, name, description, authors, manual section).
man_pages = [
]

# If true, show URL addresses after external links.
#man_show_urls = False


# -- Options for Texinfo output -------------------------------------------

# Grouping the document tree into Texinfo files. List of tuples
# (source start file, target name, title, author,
#  dir menu entry, description, category)
texinfo_documents = [
]

# Documents to append as an appendix to all manuals.
#texinfo_appendices = []

# If false, no module index is generated.
#texinfo_domain_indices = True

# How to display URL addresses: 'footnote', 'no', or 'inline'.
#texinfo_show_urls = 'footnote'

# If true, do not generate a @detailmenu in the "Top" node's menu.
#texinfo_no_detailmenu = False<|MERGE_RESOLUTION|>--- conflicted
+++ resolved
@@ -55,11 +55,7 @@
 
 # General information about the project.
 project = 'Solidity'
-<<<<<<< HEAD
-copyright = '2016-2020, Ethereum'
-=======
-copyright = '2016-2018, Ethereum - traduction par Kevin Azoulay'
->>>>>>> f2f2485b
+copyright = '2016-2021, Ethereum - traduction par Kevin Azoulay'
 
 # The version info for the project you're documenting, acts as replacement for
 # |version| and |release|, also used in various other places throughout the
