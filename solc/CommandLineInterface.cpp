--- conflicted
+++ resolved
@@ -447,63 +447,16 @@
 {
 	bool ignoreMissing = m_args.count(g_argIgnoreMissingFiles);
 	bool addStdin = false;
-<<<<<<< HEAD
-	if (!m_args.count(g_argInputFile))
-		addStdin = true;
-	else
-  {
-    vector<unix_friendly_path> paths = m_args[g_argInputFile].as<vector<unix_friendly_path>>();
-    for (string path: vector<string> (paths.begin(), paths.end()))
-    {
-      auto eq = find(path.begin(), path.end(), '=');
-      if (eq != path.end())
-      path = string(eq + 1, path.end());
-      else if (path == "-")
-      addStdin = true;
-      else
-      {
-        auto infile = boost::filesystem::path(path);
-        if (!boost::filesystem::exists(infile))
-        {
-          if (!ignoreMissing)
-          {
-            cerr << "\"" << infile << "\" is not found" << endl;
-            return false;
-          }
-          else
-          cerr << "\"" << infile << "\" is not found. Skipping." << endl;
-
-          continue;
-        }
-
-        if (!boost::filesystem::is_regular_file(infile))
-        {
-          if (!ignoreMissing)
-          {
-            cerr << "\"" << infile << "\" is not a valid file" << endl;
-            return false;
-          }
-          else
-          cerr << "\"" << infile << "\" is not a valid file. Skipping." << endl;
-
-          continue;
-        }
-
-        m_sourceCodes[infile.string()] = dev::readFileAsString(infile.string());
-        path = boost::filesystem::canonical(infile).string();
-      }
-      m_allowedDirectories.push_back(boost::filesystem::path(path).remove_filename());
-    }
-  }
-=======
 	if (m_args.count(g_argInputFile))
-		for (string path: m_args[g_argInputFile].as<vector<string>>())
+	{
+		vector<unix_friendly_path> paths = m_args[g_argInputFile].as<vector<unix_friendly_path>>();
+		for (string path: vector<string> (paths.begin(), paths.end()))
 		{
 			auto eq = find(path.begin(), path.end(), '=');
 			if (eq != path.end())
-				path = string(eq + 1, path.end());
+			path = string(eq + 1, path.end());
 			else if (path == "-")
-				addStdin = true;
+			addStdin = true;
 			else
 			{
 				auto infile = boost::filesystem::path(path);
@@ -515,7 +468,7 @@
 						return false;
 					}
 					else
-						cerr << "\"" << infile << "\" is not found. Skipping." << endl;
+					cerr << "\"" << infile << "\" is not found. Skipping." << endl;
 
 					continue;
 				}
@@ -528,7 +481,7 @@
 						return false;
 					}
 					else
-						cerr << "\"" << infile << "\" is not a valid file. Skipping." << endl;
+					cerr << "\"" << infile << "\" is not a valid file. Skipping." << endl;
 
 					continue;
 				}
@@ -538,7 +491,7 @@
 			}
 			m_allowedDirectories.push_back(boost::filesystem::path(path).remove_filename());
 		}
->>>>>>> 9b67bdb3
+	}
 	if (addStdin)
 		m_sourceCodes[g_stdinFileName] = dev::readStandardInput();
 	if (m_sourceCodes.size() == 0)
