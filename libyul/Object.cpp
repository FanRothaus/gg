/*
	This file is part of solidity.

	solidity is free software: you can redistribute it and/or modify
	it under the terms of the GNU General Public License as published by
	the Free Software Foundation, either version 3 of the License, or
	(at your option) any later version.

	solidity is distributed in the hope that it will be useful,
	but WITHOUT ANY WARRANTY; without even the implied warranty of
	MERCHANTABILITY or FITNESS FOR A PARTICULAR PURPOSE.  See the
	GNU General Public License for more details.

	You should have received a copy of the GNU General Public License
	along with solidity.  If not, see <http://www.gnu.org/licenses/>.
*/
// SPDX-License-Identifier: GPL-3.0
/**
 * Yul code and data object container.
 */

#include <libyul/Object.h>

#include <libyul/AsmPrinter.h>
#include <libyul/AsmJsonConverter.h>
#include <libyul/AST.h>
#include <libyul/Exceptions.h>

#include <libsolutil/CommonData.h>
#include <libsolutil/StringUtils.h>

#include <boost/algorithm/string.hpp>

#include <range/v3/view/transform.hpp>

using namespace solidity;
using namespace solidity::langutil;
using namespace solidity::util;
using namespace solidity::yul;

std::string Data::toString(Dialect const&, AsmPrinter::Mode, DebugInfoSelection const&, CharStreamProvider const*) const
{
	return "data \"" + name.str() + "\" hex\"" + util::toHex(data) + "\"";
}

std::string Object::toString(
	Dialect const& _dialect,
	AsmPrinter::Mode const _printingMode,
	DebugInfoSelection const& _debugInfoSelection,
	CharStreamProvider const* _soliditySourceProvider
) const
{
	yulAssert(code, "No code");
	yulAssert(debugData, "No debug data");

	std::string useSrcComment;

	if (debugData->sourceNames)
		useSrcComment =
			"/// @use-src " +
			joinHumanReadable(ranges::views::transform(*debugData->sourceNames, [](auto&& _pair) {
				return std::to_string(_pair.first) + ":" + util::escapeAndQuoteString(*_pair.second);
			})) +
			"\n";

	std::string inner = "code " + AsmPrinter(
<<<<<<< HEAD
		code->nameRepository(),
=======
		_printingMode,
>>>>>>> 81899ef9
		_dialect,
		debugData->sourceNames,
		_debugInfoSelection,
		_soliditySourceProvider
	)(code->block());

	for (auto const& obj: subObjects)
		inner += "\n" + obj->toString(_dialect, _printingMode, _debugInfoSelection, _soliditySourceProvider);

	return useSrcComment + "object \"" + name.str() + "\" {\n" + indent(inner) + "\n}";
}

Json Data::toJson() const
{
	Json ret;
	ret["nodeType"] = "YulData";
	ret["value"] = util::toHex(data);
	return ret;
}

Json Object::toJson() const
{
	yulAssert(code, "No code");

	Json codeJson;
	codeJson["nodeType"] = "YulCode";
	codeJson["block"] = AsmJsonConverter(0 /* sourceIndex */, code->nameRepository())(code->block());

	Json subObjectsJson = Json::array();
	for (std::shared_ptr<ObjectNode> const& subObject: subObjects)
		subObjectsJson.emplace_back(subObject->toJson());

	Json ret;
	ret["nodeType"] = "YulObject";
	ret["name"] = name.str();
	ret["code"] = codeJson;
	ret["subObjects"] = subObjectsJson;
	return ret;
}

std::set<YulString> Object::qualifiedDataNames() const
{
	std::set<YulString> qualifiedNames =
		name.empty() || util::contains(name.str(), '.') ?
		std::set<YulString>{} :
		std::set<YulString>{name};
	for (std::shared_ptr<ObjectNode> const& subObjectNode: subObjects)
	{
		yulAssert(qualifiedNames.count(subObjectNode->name) == 0, "");
		if (util::contains(subObjectNode->name.str(), '.'))
			continue;
		qualifiedNames.insert(subObjectNode->name);
		if (auto const* subObject = dynamic_cast<Object const*>(subObjectNode.get()))
			for (YulString const& subSubObj: subObject->qualifiedDataNames())
				if (subObject->name != subSubObj)
				{
					yulAssert(qualifiedNames.count(YulString{subObject->name.str() + "." + subSubObj.str()}) == 0, "");
					qualifiedNames.insert(YulString{subObject->name.str() + "." + subSubObj.str()});
				}
	}

	yulAssert(qualifiedNames.count(YulString{}) == 0, "");
	qualifiedNames.erase(YulString{});
	return qualifiedNames;
}

std::vector<size_t> Object::pathToSubObject(YulString _qualifiedName) const
{
	yulAssert(_qualifiedName != name, "");
	yulAssert(subIndexByName.count(name) == 0, "");

	if (boost::algorithm::starts_with(_qualifiedName.str(), name.str() + "."))
		_qualifiedName = YulString{_qualifiedName.str().substr(name.str().length() + 1)};
	yulAssert(!_qualifiedName.empty(), "");

	std::vector<std::string> subObjectPathComponents;
	boost::algorithm::split(subObjectPathComponents, _qualifiedName.str(), boost::is_any_of("."));

	std::vector<size_t> path;
	Object const* object = this;
	for (std::string const& currentSubObjectName: subObjectPathComponents)
	{
		yulAssert(!currentSubObjectName.empty(), "");
		auto subIndexIt = object->subIndexByName.find(YulString{currentSubObjectName});
		yulAssert(
			subIndexIt != object->subIndexByName.end(),
			"Assembly object <" + _qualifiedName.str() + "> not found or does not contain code."
		);
		object = dynamic_cast<Object const*>(object->subObjects[subIndexIt->second].get());
		yulAssert(object, "Assembly object <" + _qualifiedName.str() + "> not found or does not contain code.");
		yulAssert(object->subId != std::numeric_limits<size_t>::max(), "");
		path.push_back({object->subId});
	}

	return path;
}<|MERGE_RESOLUTION|>--- conflicted
+++ resolved
@@ -64,12 +64,8 @@
 			"\n";
 
 	std::string inner = "code " + AsmPrinter(
-<<<<<<< HEAD
+		_printingMode,
 		code->nameRepository(),
-=======
-		_printingMode,
->>>>>>> 81899ef9
-		_dialect,
 		debugData->sourceNames,
 		_debugInfoSelection,
 		_soliditySourceProvider
